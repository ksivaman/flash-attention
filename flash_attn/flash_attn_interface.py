--- conflicted
+++ resolved
@@ -1,13 +1,8 @@
-import os
-
 import torch
 import torch.nn as nn
 import torch.nn.functional as F
 
 import flash_attn_cuda
-
-
-_deterministic_execution = not int(os.getenv("NVTE_ALLOW_NONDETERMINISTIC_ALGO", "1"))
 
 
 def _get_block_size(device, head_dim, is_dropout):
@@ -85,11 +80,7 @@
             dout, qkv[:, 0], qkv[:, 1], qkv[:, 2], out, softmax_lse,
             dqkv[:, 0], dqkv[:, 1], dqkv[:, 2], cu_seqlens, cu_seqlens,
             ctx.max_seqlen, ctx.max_seqlen, ctx.dropout_p, ctx.softmax_scale, ctx.causal,
-<<<<<<< HEAD
-            num_splits=1 if _deterministic_execution else 0,
-=======
             num_splits=1 if ctx.deterministic else 0,
->>>>>>> d6fc8605
         )
         if rng_state is not None:
             torch.cuda.set_rng_state(cur_rng_state)
@@ -130,11 +121,7 @@
             dout, q, kv[:, 0], kv[:, 1], out, softmax_lse,
             dq, dkv[:, 0], dkv[:, 1], cu_seqlens_q, cu_seqlens_k,
             ctx.max_seqlen_q, ctx.max_seqlen_k, ctx.dropout_p, ctx.softmax_scale, ctx.causal,
-<<<<<<< HEAD
-            num_splits=1 if _deterministic_execution else 0,
-=======
             num_splits=1 if ctx.deterministic else 0,
->>>>>>> d6fc8605
         )
         if rng_state is not None:
             torch.cuda.set_rng_state(cur_rng_state)
@@ -173,11 +160,7 @@
         _flash_attn_backward(
             dout, q, k, v, out, softmax_lse, dq, dk, dv, cu_seqlens_q, cu_seqlens_k,
             ctx.max_seqlen_q, ctx.max_seqlen_k, ctx.dropout_p, ctx.softmax_scale, ctx.causal,
-<<<<<<< HEAD
-            num_splits=1 if _deterministic_execution else 0,
-=======
             num_splits=1 if ctx.deterministic else 0,
->>>>>>> d6fc8605
         )
         if rng_state is not None:
             torch.cuda.set_rng_state(cur_rng_state)
@@ -248,11 +231,7 @@
             dout, qkv[:, 0], qkv[:, 1], qkv[:, 2], out, softmax_lse0,
             dqkv[:, 0], dqkv[:, 1], dqkv[:, 2], cu_seqlens[:batch_size0 + 1],
             cu_seqlens[:batch_size0 + 1], ctx.max_seqlen0, ctx.max_seqlen0, ctx.dropout_p,
-<<<<<<< HEAD
-            ctx.softmax_scale, ctx.causal, num_splits=1 if _deterministic_execution else 0,
-=======
             ctx.softmax_scale, ctx.causal, num_splits=1 if ctx.deterministic else 0,
->>>>>>> d6fc8605
         )
         s = torch.cuda.Stream()
         with torch.cuda.stream(s):
@@ -261,11 +240,7 @@
                 dqkv[:, 0], dqkv[:, 1], dqkv[:, 2], cu_seqlens[batch_size0:],
                 cu_seqlens[batch_size0:], ctx.max_seqlen1, ctx.max_seqlen1, ctx.dropout_p,
                 ctx.softmax_scale, ctx.causal, generator=generator1,
-<<<<<<< HEAD
-                num_splits=1 if _deterministic_execution else 0,
-=======
                 num_splits=1 if ctx.deterministic else 0,
->>>>>>> d6fc8605
             )
         torch.cuda.current_stream().wait_stream(s)
         if rng_state0 is not None:
